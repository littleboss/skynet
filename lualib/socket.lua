--- conflicted
+++ resolved
@@ -364,8 +364,6 @@
 function socket.limit(id, limit)
 	local s = assert(socket_pool[id])
 	s.buffer_limit = limit
-<<<<<<< HEAD
-=======
 end
 
 ---------------------- UDP
@@ -385,7 +383,6 @@
 	local id = driver.udp(host, port)
 	create_udp_object(id, callback)
 	return id
->>>>>>> 784fb9fe
 end
 
 function socket.udp_connect(id, addr, port, callback)
