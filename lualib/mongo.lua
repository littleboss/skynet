local bson = require "bson"
local socket = require "socket"
local socketchannel	= require "socketchannel"
local skynet = require "skynet"
local driver = require "mongo.driver"
local md5 =	require	"md5"
local rawget = rawget
local assert = assert

local bson_encode =	bson.encode
local bson_encode_order	= bson.encode_order
local bson_decode =	bson.decode
local empty_bson = bson_encode {}

local mongo	= {}
mongo.null = assert(bson.null)
mongo.maxkey = assert(bson.maxkey)
mongo.minkey = assert(bson.minkey)
mongo.type = assert(bson.type)

local mongo_cursor = {}
local cursor_meta =	{
	__index	= mongo_cursor,
}

local mongo_client = {}

local client_meta =	{
	__index	= function(self, key)
		return rawget(mongo_client,	key) or	self:getDB(key)
	end,
	__tostring = function (self)
		local port_string
		if self.port then
			port_string	= ":" .. tostring(self.port)
		else
			port_string	= ""
		end

		return "[mongo client :	" .. self.host .. port_string .."]"
	end,
	-- DO NOT need disconnect, because channel will	shutdown during	gc
}

local mongo_db = {}

local db_meta =	{
	__index	= function (self, key)
		return rawget(mongo_db,	key) or	self:getCollection(key)
	end,
	__tostring = function (self)
		return "[mongo db :	" .. self.name .. "]"
	end
}

local mongo_collection = {}
local collection_meta =	{
	__index	= function(self, key)
		return rawget(mongo_collection,	key) or	self:getCollection(key)
	end	,
	__tostring = function (self)
		return "[mongo collection :	" .. self.full_name	.. "]"
	end
}

local function dispatch_reply(so)
	local len_reply	= so:read(4)
	local reply	= so:read(driver.length(len_reply))
	local result = { result	= {} }
	local succ,	reply_id, document,	cursor_id, startfrom = driver.reply(reply, result.result)
	result.document	= document
	result.cursor_id = cursor_id
	result.startfrom = startfrom
	result.data	= reply
	return reply_id, succ, result
end

local function __parse_addr(addr)
	local host,	port = string.match(addr, "([^:]+):(.+)")
	return host, tonumber(port)
end

local function mongo_auth(mongoc)
	local user = rawget(mongoc,	"username")
	local pass = rawget(mongoc,	"password")

	return function()
		if user	~= nil and pass	~= nil then
			assert(mongoc:auth(user, pass))
		end
		local rs_data =	mongoc:runCommand("ismaster")
		if rs_data.ok == 1 then
			if rs_data.hosts then
				local backup = {}
				for	_, v in	ipairs(rs_data.hosts) do
					local host,	port = __parse_addr(v)
					table.insert(backup, {host = host, port	= port})
				end
				mongoc.__sock:changebackup(backup)
			end
			if rs_data.ismaster	then
				return
			else
				local host,	port = __parse_addr(rs_data.primary)
				mongoc.host	= host
				mongoc.port	= port
				mongoc.__sock:changehost(host, port)
			end
		end
	end
end

function mongo.client( conf	)
	local first	= conf
	local backup = nil
	if conf.rs then
		first =	conf.rs[1]
		backup = conf.rs
	end
	local obj =	{
		host = first.host,
		port = first.port or 27017,
	}

	obj.__id = 0
	obj.__sock = socketchannel.channel {
		host = obj.host,
		port = obj.port,
		response = dispatch_reply,
		auth = mongo_auth(obj),
		backup = backup,
<<<<<<< HEAD
=======
		nodelay = true,
>>>>>>> 784fb9fe
	}
	setmetatable(obj, client_meta)
	obj.__sock:connect(true)	-- try connect only	once
	return obj
end

function mongo_client:getDB(dbname)
	local db = {
		connection = self,
		name = dbname,
		full_name =	dbname,
		database = false,
		__cmd =	dbname .. "." .. "$cmd",
	}
	db.database	= db

	return setmetatable(db,	db_meta)
end

function mongo_client:disconnect()
	if self.__sock then
		local so = self.__sock
		self.__sock	= false
		so:close()
	end
end

function mongo_client:genId()
	local id = self.__id + 1
	self.__id =	id
	return id
end

function mongo_client:runCommand(...)
	if not self.admin then
		self.admin = self:getDB	"admin"
	end
	return self.admin:runCommand(...)
end

function mongo_client:auth(user,password)
	local password = md5.sumhexa(string.format("%s:mongo:%s",user,password))
	local result= self:runCommand "getnonce"
	if result.ok ~=1 then
		return false
	end

	local key =	md5.sumhexa(string.format("%s%s%s",result.nonce,user,password))
	local result= self:runCommand ("authenticate",1,"user",user,"nonce",result.nonce,"key",key)
	return result.ok ==	1
end

function mongo_client:logout()
	local result = self:runCommand "logout"
	return result.ok ==	1
end

function mongo_db:runCommand(cmd,cmd_v,...)
	local conn = self.connection
	local request_id = conn:genId()
	local sock = conn.__sock
	local bson_cmd
	if not cmd_v then
		bson_cmd = bson_encode_order(cmd,1)
	else
		bson_cmd = bson_encode_order(cmd,cmd_v,...)
	end
	local pack = driver.query(request_id, 0, self.__cmd, 0,	1, bson_cmd)
	-- we must hold	req	(req.data),	because	req.document is	a lightuserdata, it's a	pointer	to the string (req.data)
	local req =	sock:request(pack, request_id)
	local doc =	req.document
	return bson_decode(doc)
end

function mongo_db:getCollection(collection)
	local col =	{
		connection = self.connection,
		name = collection,
		full_name =	self.full_name .. "." .. collection,
		database = self.database,
	}
	self[collection] = setmetatable(col, collection_meta)
	return col
end

mongo_collection.getCollection = mongo_db.getCollection

function mongo_collection:insert(doc)
	if doc._id == nil then
		doc._id	= bson.objectid()
	end
	local sock = self.connection.__sock
	local pack = driver.insert(0, self.full_name, bson_encode(doc))
	-- flags support 1:	ContinueOnError
	sock:request(pack)
end

function mongo_collection:batch_insert(docs)
	for	i=1,#docs do
		if docs[i]._id == nil then
			docs[i]._id	= bson.objectid()
		end
		docs[i]	= bson_encode(docs[i])
	end
	local sock = self.connection.__sock
	local pack = driver.insert(0, self.full_name, docs)
	sock:request(pack)
end

function mongo_collection:update(selector,update,upsert,multi)
	local flags	= (upsert and 1	or 0) +	(multi and 2 or	0)
	local sock = self.connection.__sock
	local pack = driver.update(self.full_name, flags, bson_encode(selector), bson_encode(update))
	sock:request(pack)
end

function mongo_collection:delete(selector, single)
	local sock = self.connection.__sock
	local pack = driver.delete(self.full_name, single, bson_encode(selector))
	sock:request(pack)
end

function mongo_collection:findOne(query, selector)
	local conn = self.connection
	local request_id = conn:genId()
	local sock = conn.__sock
	local pack = driver.query(request_id, 0, self.full_name, 0,	1, query and bson_encode(query)	or empty_bson, selector	and	bson_encode(selector))
	-- we must hold	req	(req.data),	because	req.document is	a lightuserdata, it's a	pointer	to the string (req.data)
	local req =	sock:request(pack, request_id)
	local doc =	req.document
	return bson_decode(doc)
end

function mongo_collection:find(query, selector)
	return setmetatable( {
		__collection = self,
		__query	= query	and	bson_encode(query) or empty_bson,
		__selector = selector and bson_encode(selector),
		__ptr =	nil,
		__data = nil,
		__cursor = nil,
		__document = {},
		__flags	= 0,
	} ,	cursor_meta)
end

function mongo_cursor:hasNext()
	if self.__ptr == nil then
		if self.__document == nil then
			return false
		end
		local conn = self.__collection.connection
		local request_id = conn:genId()
		local sock = conn.__sock
		local pack
		if self.__data == nil then
			pack = driver.query(request_id,	self.__flags, self.__collection.full_name,0,0,self.__query,self.__selector)
		else
			if self.__cursor then
				pack = driver.more(request_id, self.__collection.full_name,0,self.__cursor)
			else
				-- no more
				self.__document	= nil
				self.__data	= nil
				return false
			end
		end

		local ok, result = pcall(sock.request,sock,pack, request_id)

		local doc =	result.document
		local cursor = result.cursor_id

		if ok then
			if doc then
				self.__document	= result.result
				self.__data	= result.data
				self.__ptr = 1
				self.__cursor =	cursor
				return true
			else
				self.__document	= nil
				self.__data	= nil
				self.__cursor =	nil
				return false
			end
		else
			self.__document	= nil
			self.__data	= nil
			self.__cursor =	nil
			if doc then
				local err =	bson_decode(doc)
				error(err["$err"])
			else
				error("Reply from mongod error")
			end
		end
	end

	return true
end

function mongo_cursor:next()
	if self.__ptr == nil then
		error "Call	hasNext	first"
	end
	local r	= bson_decode(self.__document[self.__ptr])
	self.__ptr = self.__ptr	+ 1
	if self.__ptr >	#self.__document then
		self.__ptr = nil
	end

	return r
end

function mongo_cursor:close()
	-- todo: warning hasNext after close
	if self.__cursor then
		local sock = self.__collection.connection.__sock
		local pack = driver.kill(self.__cursor)
		sock:request(pack)
	end
end

return mongo<|MERGE_RESOLUTION|>--- conflicted
+++ resolved
@@ -129,10 +129,7 @@
 		response = dispatch_reply,
 		auth = mongo_auth(obj),
 		backup = backup,
-<<<<<<< HEAD
-=======
 		nodelay = true,
->>>>>>> 784fb9fe
 	}
 	setmetatable(obj, client_meta)
 	obj.__sock:connect(true)	-- try connect only	once
