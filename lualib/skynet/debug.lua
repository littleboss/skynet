local io = io
local table = table
local debug = debug

<<<<<<< HEAD
return function (skynet, dispatch_func)
=======
return function (skynet, export)
>>>>>>> 784fb9fe

local internal_info_func

function skynet.info_func(func)
	internal_info_func = func
end

local dbgcmd = {}

function dbgcmd.MEM()
	local kb, bytes = collectgarbage "count"
	skynet.ret(skynet.pack(kb,bytes))
end

function dbgcmd.GC()
	export.clear()
	collectgarbage "collect"
end

function dbgcmd.STAT()
	local stat = {}
	stat.mqlen = skynet.mqlen()
	stat.task = skynet.task()
	skynet.ret(skynet.pack(stat))
end

function dbgcmd.TASK()
	local task = {}
	skynet.task(task)
	skynet.ret(skynet.pack(task))
end

function dbgcmd.INFO()
	if internal_info_func then
		skynet.ret(skynet.pack(internal_info_func()))
	else
		skynet.ret(skynet.pack(nil))
	end
end

function dbgcmd.EXIT()
	skynet.exit()
end

function dbgcmd.RUN(source, filename)
	local inject = require "skynet.inject"
<<<<<<< HEAD
	local output = inject(source, filename , dispatch_func, skynet.register_protocol)
=======
	local output = inject(source, filename , export.dispatch, skynet.register_protocol)
>>>>>>> 784fb9fe
	collectgarbage "collect"
	skynet.ret(skynet.pack(table.concat(output, "\n")))
end

<<<<<<< HEAD
=======
function dbgcmd.TERM(service)
	skynet.term(service)
end

>>>>>>> 784fb9fe
local function _debug_dispatch(session, address, cmd, ...)
	local f = dbgcmd[cmd]
	assert(f, cmd)
	f(...)
end

skynet.register_protocol {
	name = "debug",
	id = assert(skynet.PTYPE_DEBUG),
	pack = assert(skynet.pack),
	unpack = assert(skynet.unpack),
	dispatch = _debug_dispatch,
}

end<|MERGE_RESOLUTION|>--- conflicted
+++ resolved
@@ -2,11 +2,7 @@
 local table = table
 local debug = debug
 
-<<<<<<< HEAD
-return function (skynet, dispatch_func)
-=======
 return function (skynet, export)
->>>>>>> 784fb9fe
 
 local internal_info_func
 
@@ -53,22 +49,15 @@
 
 function dbgcmd.RUN(source, filename)
 	local inject = require "skynet.inject"
-<<<<<<< HEAD
-	local output = inject(source, filename , dispatch_func, skynet.register_protocol)
-=======
 	local output = inject(source, filename , export.dispatch, skynet.register_protocol)
->>>>>>> 784fb9fe
 	collectgarbage "collect"
 	skynet.ret(skynet.pack(table.concat(output, "\n")))
 end
 
-<<<<<<< HEAD
-=======
 function dbgcmd.TERM(service)
 	skynet.term(service)
 end
 
->>>>>>> 784fb9fe
 local function _debug_dispatch(session, address, cmd, ...)
 	local f = dbgcmd[cmd]
 	assert(f, cmd)
