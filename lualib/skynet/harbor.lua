local skynet = require "skynet"

local harbor = {}

function harbor.globalname(name, handle)
	handle = handle or skynet.self()
	skynet.send(".cslave", "lua", "REGISTER", name, handle)
end

function harbor.queryname(name)
	return skynet.call(".cslave", "lua", "QUERYNAME", name)
end

function harbor.link(id)
	skynet.call(".cslave", "lua", "LINK", id)
end

function harbor.connect(id)
	skynet.call(".cslave", "lua", "CONNECT", id)
<<<<<<< HEAD
=======
end

function harbor.linkmaster()
	skynet.call(".cslave", "lua", "LINKMASTER")
>>>>>>> 784fb9fe
end

return harbor<|MERGE_RESOLUTION|>--- conflicted
+++ resolved
@@ -17,13 +17,10 @@
 
 function harbor.connect(id)
 	skynet.call(".cslave", "lua", "CONNECT", id)
-<<<<<<< HEAD
-=======
 end
 
 function harbor.linkmaster()
 	skynet.call(".cslave", "lua", "LINKMASTER")
->>>>>>> 784fb9fe
 end
 
 return harbor