--- conflicted
+++ resolved
@@ -2,19 +2,6 @@
 package.path = "lualib/?.lua;examples/?.lua"
 
 local socket = require "clientsocket"
-<<<<<<< HEAD
-local cjson = require "cjson"
-local bit32 = require "bit32"
-
-local fd = assert(socket.connect("127.0.0.1", 8888))
-
-local function send_package(fd, pack)
-	local size = #pack
-	local package = string.char(bit32.extract(size,8,8)) ..
-		string.char(bit32.extract(size,0,8))..
-		pack
-
-=======
 local bit32 = require "bit32"
 local proto = require "proto"
 local sproto = require "sproto"
@@ -30,7 +17,6 @@
 		string.char(bit32.extract(size,0,8))..
 		pack
 
->>>>>>> 784fb9fe
 	socket.send(fd, package)
 end
 
@@ -67,32 +53,13 @@
 
 local function send_request(name, args)
 	session = session + 1
-<<<<<<< HEAD
-	local str = string.format("%d+%s",session, cjson.encode(v))
-=======
 	local str = request(name, args, session)
->>>>>>> 784fb9fe
 	send_package(fd, str)
 	print("Request:", session)
 end
 
 local last = ""
 
-<<<<<<< HEAD
-while true do
-	while true do
-		local v
-		v, last = recv_package(last)
-		if not v then
-			break
-		end
-		local session,t,str = string.match(v, "(%d+)(.)(.*)")
-		assert(t == '-' or t == '+')
-		session = tonumber(session)
-		local result = cjson.decode(str)
-		print("Response:",session, result[1], result[2])
-	end
-=======
 local function print_request(name, args)
 	print("REQUEST", name)
 	if args then
@@ -136,7 +103,6 @@
 send_request("set", { what = "hello", value = "world" })
 while true do
 	dispatch_package()
->>>>>>> 784fb9fe
 	local cmd = socket.readstdin()
 	if cmd then
 		send_request("get", { what = cmd })
