local skynet = require "skynet"
local socket = require "socket"
local table = table

local slaves = {}
local connect_queue = {}
local globalname = {}
local queryname = {}
local harbor = {}
local harbor_service
local monitor = {}
local monitor_master_set = {}

local function read_package(fd)
	local sz = socket.read(fd, 1)
	assert(sz, "closed")
	sz = string.byte(sz)
	local content = assert(socket.read(fd, sz), "closed")
	return skynet.unpack(content)
end

local function pack_package(...)
	local message = skynet.packstring(...)
	local size = #message
	assert(size <= 255 , "too long")
	return string.char(size) .. message
end

local function monitor_clear(id)
	local v = monitor[id]
	if v then
		monitor[id] = nil
		for _, v in ipairs(v) do
			v(true)
		end
	end
end

local function connect_slave(slave_id, address)
	local ok, err = pcall(function()
		if slaves[slave_id] == nil then
			local fd = assert(socket.open(address), "Can't connect to "..address)
			skynet.error(string.format("Connect to harbor %d (fd=%d), %s", slave_id, fd, address))
			slaves[slave_id] = fd
			monitor_clear(slave_id)
			socket.abandon(fd)
			skynet.send(harbor_service, "harbor", string.format("S %d %d",fd,slave_id))
		end
	end)
	if not ok then
		skynet.error(err)
	end
end

local function ready()
	local queue = connect_queue
	connect_queue = nil
	for k,v in pairs(queue) do
		connect_slave(k,v)
	end
	for name,address in pairs(globalname) do
		skynet.redirect(harbor_service, address, "harbor", 0, "N " .. name)
	end
end

local function response_name(name)
	local address = globalname[name]
	if queryname[name] then
		local tmp = queryname[name]
		queryname[name] = nil
		for _,resp in ipairs(tmp) do
			resp(true, address)
		end
	end
end

local function response_name(name)
	local address = globalname[name]
	if queryname[name] then
		local tmp = queryname[name]
		queryname[name] = nil
		for _,resp in ipairs(tmp) do
			resp(true, address)
		end
	end
end

local function monitor_master(master_fd)
	while true do
		local ok, t, id_name, address = pcall(read_package,master_fd)
		if ok then
			if t == 'C' then
				if connect_queue then
					connect_queue[id_name] = address
				else
					connect_slave(id_name, address)
				end
			elseif t == 'N' then
				globalname[id_name] = address
				response_name(id_name)
				if connect_queue == nil then
					skynet.redirect(harbor_service, address, "harbor", 0, "N " .. id_name)
				end
			elseif t == 'D' then
				local fd = slaves[id_name]
				slaves[id_name] = false
				if fd then
					monitor_clear(id_name)
					socket.close(fd)
				end
			end
		else
			skynet.error("Master disconnect")
			for _, v in ipairs(monitor_master_set) do
				v(true)
			end
			socket.close(master_fd)
			break
		end
	end
end

local function accept_slave(fd)
	socket.start(fd)
	local id = socket.read(fd, 1)
	if not id then
		skynet.error(string.format("Connection (fd =%d) closed", fd))
		socket.close(fd)
		return
	end
	id = string.byte(id)
	if slaves[id] ~= nil then
		skynet.error(string.format("Slave %d exist (fd =%d)", id, fd))
		socket.close(fd)
		return
	end
	slaves[id] = fd
	monitor_clear(id)
	socket.abandon(fd)
	skynet.error(string.format("Harbor %d connected (fd = %d)", id, fd))
	skynet.send(harbor_service, "harbor", string.format("A %d %d", fd, id))
end

skynet.register_protocol {
	name = "harbor",
	id = skynet.PTYPE_HARBOR,
	pack = function(...) return ... end,
	unpack = skynet.tostring,
}

skynet.register_protocol {
	name = "text",
	id = skynet.PTYPE_TEXT,
	pack = function(...) return ... end,
	unpack = skynet.tostring,
}

local function monitor_harbor(master_fd)
	return function(session, source, command)
		local t = string.sub(command, 1, 1)
		local arg = string.sub(command, 3)
		if t == 'Q' then
			-- query name
			if globalname[arg] then
				skynet.redirect(harbor_service, globalname[arg], "harbor", 0, "N " .. arg)
			else
				socket.write(master_fd, pack_package("Q", arg))
			end
		elseif t == 'D' then
			-- harbor down
			local id = tonumber(arg)
			if slaves[id] then
				monitor_clear(id)
			end
			slaves[id] = false
		else
			skynet.error("Unknown command ", command)
		end
	end
end

function harbor.REGISTER(fd, name, handle)
	assert(globalname[name] == nil)
	globalname[name] = handle
	response_name(name)
	socket.write(fd, pack_package("R", name, handle))
	skynet.redirect(harbor_service, handle, "harbor", 0, "N " .. name)
end

function harbor.LINK(fd, id)
	if slaves[id] then
		if monitor[id] == nil then
			monitor[id] = {}
		end
		table.insert(monitor[id], skynet.response())
	else
		skynet.ret()
	end
end

<<<<<<< HEAD
=======
function harbor.LINKMASTER()
	table.insert(monitor_master_set, skynet.response())
end

>>>>>>> 784fb9fe
function harbor.CONNECT(fd, id)
	if not slaves[id] then
		if monitor[id] == nil then
			monitor[id] = {}
		end
		table.insert(monitor[id], skynet.response())
	else
		skynet.ret()
	end
end

function harbor.QUERYNAME(fd, name)
	if name:byte() == 46 then	-- "." , local name
		skynet.ret(skynet.pack(skynet.localname(name)))
		return
	end
	local result = globalname[name]
	if result then
		skynet.ret(skynet.pack(result))
		return
	end
	local queue = queryname[name]
	if queue == nil then
		queue = { skynet.response() }
		queryname[name] = queue
	else
		table.insert(queue, skynet.response())
	end
end

skynet.start(function()
	local master_addr = skynet.getenv "master"
	local harbor_id = tonumber(skynet.getenv "harbor")
	local slave_address = assert(skynet.getenv "address")
	local slave_fd = socket.listen(slave_address)
	skynet.error("slave connect to master " .. tostring(master_addr))
	local master_fd = assert(socket.open(master_addr), "Can't connect to master")

	skynet.dispatch("lua", function (_,_,command,...)
		local f = assert(harbor[command])
		f(master_fd, ...)
	end)
	skynet.dispatch("text", monitor_harbor(master_fd))

	harbor_service = assert(skynet.launch("harbor", harbor_id, skynet.self()))

	local hs_message = pack_package("H", harbor_id, slave_address)
	socket.write(master_fd, hs_message)
	local t, n = read_package(master_fd)
	assert(t == "W" and type(n) == "number", "slave shakehand failed")
	skynet.error(string.format("Waiting for %d harbors", n))
	skynet.fork(monitor_master, master_fd)
	if n > 0 then
		local co = coroutine.running()
		socket.start(slave_fd, function(fd, addr)
			skynet.error(string.format("New connection (fd = %d, %s)",fd, addr))
			if pcall(accept_slave,fd) then
				local s = 0
				for k,v in pairs(slaves) do
					s = s + 1
				end
				if s >= n then
					skynet.wakeup(co)
				end
			end
		end)
		skynet.wait()
	end
	socket.close(slave_fd)
	skynet.error("Shakehand ready")
	skynet.fork(ready)
end)<|MERGE_RESOLUTION|>--- conflicted
+++ resolved
@@ -60,17 +60,6 @@
 	end
 	for name,address in pairs(globalname) do
 		skynet.redirect(harbor_service, address, "harbor", 0, "N " .. name)
-	end
-end
-
-local function response_name(name)
-	local address = globalname[name]
-	if queryname[name] then
-		local tmp = queryname[name]
-		queryname[name] = nil
-		for _,resp in ipairs(tmp) do
-			resp(true, address)
-		end
 	end
 end
 
@@ -198,13 +187,10 @@
 	end
 end
 
-<<<<<<< HEAD
-=======
 function harbor.LINKMASTER()
 	table.insert(monitor_master_set, skynet.response())
 end
 
->>>>>>> 784fb9fe
 function harbor.CONNECT(fd, id)
 	if not slaves[id] then
 		if monitor[id] == nil then
