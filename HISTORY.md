--- conflicted
+++ resolved
@@ -1,5 +1,3 @@
-<<<<<<< HEAD
-=======
 v0.9.0 (2014-11-17)
 -----------
 * Add UDP support
@@ -58,7 +56,6 @@
 -----------
 * bugfix: only skynet.call response PTYPE_ERROR
 
->>>>>>> 784fb9fe
 v0.6.1 (2014-8-25)
 -----------
 * bugfix: datacenter.wakeup
